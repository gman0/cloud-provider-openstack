--- conflicted
+++ resolved
@@ -76,11 +76,7 @@
 	AttachedServerID string
 	// Device file path
 	AttachedDevice string
-<<<<<<< HEAD
 	// AvailabilityZone is which availability zone the volume is in
-=======
-	// availabilityZone is which availability zone the volume is in
->>>>>>> 99a1505b
 	AvailabilityZone string
 	// Unique identifier for the volume.
 	ID string
@@ -696,11 +692,7 @@
 }
 
 // GetLabelsForVolume implements PVLabeler.GetLabelsForVolume
-<<<<<<< HEAD
 func (os *OpenStack) GetLabelsForVolume(pv *v1.PersistentVolume) (map[string]string, error) {
-=======
-func (os *OpenStack) GetLabelsForVolume(ctx context.Context, pv *v1.PersistentVolume) (map[string]string, error) {
->>>>>>> 99a1505b
 	// Ignore any volumes that are being provisioned
 	if pv.Spec.Cinder.VolumeID == k8s_volume.ProvisionedVolumeName {
 		return nil, nil
